--- conflicted
+++ resolved
@@ -318,7 +318,7 @@
                             <!-- Pod health data will be populated here -->
                         </div>
                     </div>
-<<<<<<< HEAD
+
                 </div>
             </div>
         </div>
@@ -326,89 +326,5 @@
 
     <script src="https://cdn.jsdelivr.net/npm/bootstrap@5.3.0/dist/js/bootstrap.bundle.min.js"></script>
     <script src="{{ url_for('static', filename='js/main.js') }}"></script>
-=======
-                `;
-                nodesContainer.appendChild(nodeElement);
-            }
-        }
-
-        async function refreshStatus() {
-            try {
-                const response = await fetch('/api/cluster/status');
-                const data = await response.json();
-                renderNodes(data);
-            } catch (error) {
-                console.error('Error refreshing status:', error);
-            }
-        }
-
-        async function addNode() {
-            const cpu = document.getElementById('nodeCpu').value;
-            try {
-                const response = await fetch('/api/nodes', {
-                    method: 'POST',
-                    headers: { 'Content-Type': 'application/json' },
-                    body: JSON.stringify({ cpu_capacity: parseInt(cpu) })
-                });
-                const data = await response.json();
-                
-                if (data.error) {
-                    alert('Error adding node: ' + data.error);
-                } else {
-                    modals.addNode.hide();
-                    refreshStatus();
-                }
-            } catch (error) {
-                console.error('Error adding node:', error);
-                alert('Error adding node: ' + error.message);
-            }
-        }
-
-        async function removeNode(nodeId) {
-            if (!confirm(`Are you sure you want to remove Node ${nodeId}?`)) return;
-            try {
-                const response = await fetch(`/api/nodes/${nodeId}`, {
-                    method: 'DELETE'
-                });
-                const data = await response.json();
-                
-                // Show rescheduling status
-                if (data.rescheduled_pods !== undefined) {
-                    const message = `Node removed successfully.\n` +
-                        `Rescheduled pods: ${data.rescheduled_pods}\n` +
-                        `Failed to reschedule: ${data.failed_pods}`;
-                    alert(message);
-                }
-                
-                refreshStatus();
-            } catch (error) {
-                console.error('Error removing node:', error);
-                alert('Error removing node: ' + error.message);
-            }
-        }
-
-        async function createPod() {
-            const cpu = document.getElementById('podCpu').value;
-            try {
-                const response = await fetch('/api/pods', {
-                    method: 'POST',
-                    headers: { 'Content-Type': 'application/json' },
-                    body: JSON.stringify({ cpu_required: parseInt(cpu) })
-                });
-                const data = await response.json();
-                
-                if (data.error) {
-                    alert('Error creating pod: ' + data.error);
-                } else {
-                    modals.addPod.hide();
-                    refreshStatus();
-                }
-            } catch (error) {
-                console.error('Error creating pod:', error);
-                alert('Error creating pod: ' + error.message);
-            }
-        }
-    </script>
->>>>>>> 18c7783a
 </body>
 </html> 